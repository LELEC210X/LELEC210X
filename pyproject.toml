<<<<<<< HEAD
[build-system]
build-backend = "poetry.core.masonry.api"
requires = ["poetry-core"]

[tool.poetry]
authors = ["LELEC210X teaching assistants"]
description = ""
=======
[project]
authors = [
  {name = "LELEC210X teaching assistants"},
]
description = "The best project for the best students"
>>>>>>> 35e8dfaa
name = "LELEC210X"
readme = "README.md"
requires-python = ">=3.9"
version = "0.1.0"

[tool.ruff]
extend-exclude = ["**/doxygen/**/*.py"]
line-length = 88
target-version = "py38"

[tool.ruff.lint]
extend-ignore = [
  "D100",
  "D101",
  "D102",
  "D103",
  "D104",
  "D105",
  "D106",
  "D107",
  "D203",
  "D205",
  "D212",
  "E501",
]
extend-select = ["B", "C90", "D", "I", "N", "RUF", "UP", "T"]
<<<<<<< HEAD
isort = {known-first-party = ["auth", "classification", "common", "leaderboard"]}
=======
isort = {known-first-party = ["auth", "classification", "common", "leaderboard"]}
line-length = 88

[tool.rye]
dev-dependencies = [
  "pre-commit>=3.5.0",
  "pygments>=2.18.0",
  "pytest>=7.4.3",
  "youtube-dl @ git+https://github.com/ytdl-org/youtube-dl.git",
]
managed = true
virtual = true

[tool.rye.workspace]
members = ["auth", "classification", "common", "leaderboard"]
>>>>>>> 35e8dfaa
<|MERGE_RESOLUTION|>--- conflicted
+++ resolved
@@ -1,18 +1,8 @@
-<<<<<<< HEAD
-[build-system]
-build-backend = "poetry.core.masonry.api"
-requires = ["poetry-core"]
-
-[tool.poetry]
-authors = ["LELEC210X teaching assistants"]
-description = ""
-=======
 [project]
 authors = [
   {name = "LELEC210X teaching assistants"},
 ]
 description = "The best project for the best students"
->>>>>>> 35e8dfaa
 name = "LELEC210X"
 readme = "README.md"
 requires-python = ">=3.9"
@@ -39,9 +29,6 @@
   "E501",
 ]
 extend-select = ["B", "C90", "D", "I", "N", "RUF", "UP", "T"]
-<<<<<<< HEAD
-isort = {known-first-party = ["auth", "classification", "common", "leaderboard"]}
-=======
 isort = {known-first-party = ["auth", "classification", "common", "leaderboard"]}
 line-length = 88
 
@@ -56,5 +43,4 @@
 virtual = true
 
 [tool.rye.workspace]
-members = ["auth", "classification", "common", "leaderboard"]
->>>>>>> 35e8dfaa
+members = ["auth", "classification", "common", "leaderboard"]