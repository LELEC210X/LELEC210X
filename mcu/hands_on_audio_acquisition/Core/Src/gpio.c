--- conflicted
+++ resolved
@@ -47,17 +47,10 @@
   /* GPIO Ports Clock Enable */
   __HAL_RCC_GPIOC_CLK_ENABLE();
   __HAL_RCC_GPIOH_CLK_ENABLE();
-<<<<<<< HEAD
-  __HAL_RCC_GPIOB_CLK_ENABLE();
-  __HAL_RCC_GPIOG_CLK_ENABLE();
-  HAL_PWREx_EnableVddIO2();
-  __HAL_RCC_GPIOA_CLK_ENABLE();
-=======
   __HAL_RCC_GPIOA_CLK_ENABLE();
   __HAL_RCC_GPIOB_CLK_ENABLE();
   __HAL_RCC_GPIOG_CLK_ENABLE();
   HAL_PWREx_EnableVddIO2();
->>>>>>> d428a57e
 
   /*Configure GPIO pin Output Level */
   HAL_GPIO_WritePin(GPIOB, LD3_Pin|LD2_Pin, GPIO_PIN_RESET);
