--- conflicted
+++ resolved
@@ -10,15 +10,9 @@
 class Chain:
     name: str = ""
 
-<<<<<<< HEAD
-    ## Communication parameters
-    bit_rate = BIT_RATE
-    freq_dev = BIT_RATE / 2
-=======
     # Communication parameters
     bit_rate: float = BIT_RATE
     freq_dev: float = BIT_RATE / 4
->>>>>>> 35e8dfaa
 
     osr_tx: int = 64
     osr_rx: int = 8
@@ -28,13 +22,8 @@
 
     payload_len: int = 50  # Number of bits per packet
 
-<<<<<<< HEAD
-    ## Simulation parameters
-    n_packets = 1000  # Number of sent packets
-=======
     # Simulation parameters
     n_packets: int = 100  # Number of sent packets
->>>>>>> 35e8dfaa
 
     # Channel parameters
     sto_val: float = 0
@@ -47,16 +36,9 @@
 
     snr_range: np.ndarray = np.arange(-10, 25)
 
-<<<<<<< HEAD
-    ## Lowpass filter parameters
-    numtaps = 100
-    cutoff = freq_dev + BIT_RATE
-    # cutoff = BIT_RATE * osr_rx / 2.0001  # or 2*BIT_RATE,...
-=======
     # Lowpass filter parameters
     numtaps: int = 100
     cutoff: float = BIT_RATE * osr_rx / 2.0001  # or 2*BIT_RATE,...
->>>>>>> 35e8dfaa
 
     # Tx methods
 
@@ -106,11 +88,7 @@
         """
         raise NotImplementedError
 
-<<<<<<< HEAD
-    bypass_cfo_estimation = True
-=======
     bypass_cfo_estimation: bool = False
->>>>>>> 35e8dfaa
 
     def cfo_estimation(self, y: np.array) -> float:
         """
@@ -121,11 +99,7 @@
         """
         raise NotImplementedError
 
-<<<<<<< HEAD
-    bypass_sto_estimation = True
-=======
     bypass_sto_estimation: bool = False
->>>>>>> 35e8dfaa
 
     def sto_estimation(self, y: np.array) -> float:
         """
