--- conflicted
+++ resolved
@@ -39,7 +39,7 @@
         gr.basic_block.__init__(
             self, name="Noise Estimation", in_sig=[np.complex64], out_sig=None
         )
-        self.logger = logging.getLogger(self.alias())
+        self.logger = logging.getLogger("noise")
 
     def forecast(self, noutput_items, ninput_items_required):
         ninput_items_required[0] = self.n_samples
@@ -49,13 +49,8 @@
         if time.time() - self.last_print >= 1.0:
             dc_offset = np.mean(y)
             self.noise_est = np.mean(np.abs(y - dc_offset) ** 2)
-<<<<<<< HEAD
-            print(
-                f"[NOISE] Estimated noise power: {self.noise_est:.2e} ({10 * np.log10(self.noise_est):.2f}dB, Noise std : {np.sqrt(self.noise_est):.2e},  DC offset: {np.abs(dc_offset):.2e}, calc. on {len(y)} samples)"
-=======
             self.logger.info(
-                f"estimated noise power: {self.noise_est} ({10 * np.log10(self.noise_est)}dB, {len(y)} samples, DC offset is {dc_offset})"
->>>>>>> cd44dd05
+                f"estimated noise power: {self.noise_est:.2e} ({10 * np.log10(self.noise_est):.2f}dB, Noise std : {np.sqrt(self.noise_est):.2e},  DC offset: {np.abs(dc_offset):.2e}, calc. on {len(y)} samples)"
             )
             self.last_print = time.time()
 
