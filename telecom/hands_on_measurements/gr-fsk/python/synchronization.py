--- conflicted
+++ resolved
@@ -124,15 +124,8 @@
             self.init_sto = sto
             self.power_est = None
             self.rem_samples = (self.packet_len + 1) * 8 * self.osr
-<<<<<<< HEAD
-            print(
-                "[SYNC] New preamble detected @ {} (CFO {:.2f} Hz, STO {}, TXP {} dBm)".format(
-                    self.nitems_read(0) + sto, self.cfo, sto,self.tx_power
-                )
-=======
             self.logger.info(
                 f"[SYNC] New preamble detected @ {self.nitems_read(0) + sto} (CFO {self.cfo:.2f} Hz, STO {sto})"
->>>>>>> 9ee4823a
             )
 
             self.consume_each(sto)  # drop *sto* samples to align the buffer
