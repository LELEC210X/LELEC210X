--- conflicted
+++ resolved
@@ -217,12 +217,7 @@
 - When training your model, if you name it model.pickle, and save it in the same folder as the uart-reader files, then it will automatically be detected and loaded by the mel window, and openend.
 
 Bugs:
-<<<<<<< HEAD
 - Dark mode computers make the ui go in dark mode, rendering the prints (text) in the gui console hard to see for the "info" log level (since black on dark is hard to see).
-=======
-
-- Dark mode computer makes the ui go in dark mode, making the prints in the gui console hard to see for the "info" log level (since black on dark is hard to see).
->>>>>>> 0175922e
 - When closing and re-opening the windows many times, undefined behaviour may occur, as all the functions that trigger events to propagate UI changes stay in memory. Which has a undefined behaviour.
 
 <!-- Chapter 2 - Advanced stuff -->
