--- conflicted
+++ resolved
@@ -30,10 +30,7 @@
     QTabWidget,
     QVBoxLayout,
     QWidget,
-<<<<<<< HEAD
     QGridLayout,
-=======
->>>>>>> acff08c4
 )
 from serial.tools import list_ports
 
